--- conflicted
+++ resolved
@@ -84,14 +84,9 @@
 	XrayResults              []services.ScanResponse
 	ScannedTechnologies      []coreutils.Technology
 	ApplicabilityScanResults map[string]string
-<<<<<<< HEAD
 	SecretsScanResults       []SourceCodeScanResult
 	IacScanResults           []SourceCodeScanResult
 	ZeroDayResults           []SourceCodeScanResult
-=======
-	SecretsScanResults       []IacOrSecretResult
-	IacScanResults           []IacOrSecretResult
->>>>>>> e42bc310
 	EntitledForJas           bool
 }
 
@@ -101,13 +96,10 @@
 
 type AnalyzerManager struct {
 	AnalyzerManagerFullPath string
-<<<<<<< HEAD
 }
 
 func (am *AnalyzerManager) GetAnalyzerManagerDir() string {
 	return filepath.Dir(am.AnalyzerManagerFullPath)
-=======
->>>>>>> e42bc310
 }
 
 func (am *AnalyzerManager) Exec(configFile, scanCommand, workingDir string, serverDetails *config.ServerDetails) (err error) {
@@ -122,11 +114,7 @@
 			}
 		}
 	}()
-<<<<<<< HEAD
 	cmd.Dir = workingDir
-=======
-	cmd.Dir = filepath.Dir(am.AnalyzerManagerFullPath)
->>>>>>> e42bc310
 	err = cmd.Run()
 	return errorutils.CheckError(err)
 }
@@ -147,22 +135,11 @@
 	return filepath.Join(jfrogDir, analyzerManagerDirName), nil
 }
 
-<<<<<<< HEAD
-func GetAnalyzerManagerExecutable() (string, error) {
-=======
 func GetAnalyzerManagerExecutable() (analyzerManagerPath string, err error) {
->>>>>>> e42bc310
 	analyzerManagerDir, err := GetAnalyzerManagerDirAbsolutePath()
 	if err != nil {
 		return "", err
 	}
-<<<<<<< HEAD
-	analyzerManagerPath := filepath.Join(analyzerManagerDir, GetAnalyzerManagerExecutableName())
-	if exists, err := fileutils.IsFileExists(analyzerManagerPath, false); err != nil || !exists {
-		return "", errors.New("unable to locate the analyzer manager package. Advanced security scans cannot be performed without this package")
-	}
-	return analyzerManagerPath, nil
-=======
 	analyzerManagerPath = filepath.Join(analyzerManagerDir, GetAnalyzerManagerExecutableName())
 	var exists bool
 	if exists, err = fileutils.IsFileExists(analyzerManagerPath, false); err != nil {
@@ -172,7 +149,6 @@
 		err = errors.New("unable to locate the analyzer manager package. Advanced security scans cannot be performed without this package")
 	}
 	return analyzerManagerPath, err
->>>>>>> e42bc310
 }
 
 func GetAnalyzerManagerExecutableName() string {
