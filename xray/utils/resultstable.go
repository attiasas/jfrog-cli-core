package utils

import (
	"fmt"
	"os"
	"sort"
	"strconv"
	"strings"

	"github.com/jfrog/gofrog/datastructures"
	"github.com/owenrumney/go-sarif/v2/sarif"
	"golang.org/x/exp/maps"
	"golang.org/x/text/cases"
	"golang.org/x/text/language"

	"github.com/jfrog/jfrog-cli-core/v2/xray/formats"

	"github.com/gookit/color"
	"github.com/jfrog/jfrog-cli-core/v2/utils/coreutils"
	"github.com/jfrog/jfrog-client-go/utils/errorutils"
	"github.com/jfrog/jfrog-client-go/utils/log"
	"github.com/jfrog/jfrog-client-go/xray/services"
)

const (
	rootIndex                  = 0
	directDependencyIndex      = 1
	directDependencyPathLength = 2
)

// PrintViolationsTable prints the violations in 4 tables: security violations, license compliance violations, operational risk violations and ignore rule URLs.
// Set multipleRoots to true in case the given violations array contains (or may contain) results of several projects or files (like in binary scan).
// In case multipleRoots is true, the field Component will show the root of each impact path, otherwise it will show the root's child.
// In case one (or more) of the violations contains the field FailBuild set to true, CliError with exit code 3 will be returned.
// Set printExtended to true to print fields with 'extended' tag.
// If the scan argument is set to true, print the scan tables.
func PrintViolationsTable(violations []services.Violation, extendedResults *ExtendedScanResults, multipleRoots, printExtended, isBinaryScan bool) error {
	securityViolationsRows, licenseViolationsRows, operationalRiskViolationsRows, err := prepareViolations(violations, extendedResults, multipleRoots, true, true)
	if err != nil {
		return err
	}
	// Print tables, if scan is true; print the scan tables.
	if isBinaryScan {
		err = coreutils.PrintTable(formats.ConvertToVulnerabilityScanTableRow(securityViolationsRows), "Security Violations", "No security violations were found", printExtended)
		if err != nil {
			return err
		}
		err = coreutils.PrintTable(formats.ConvertToLicenseViolationScanTableRow(licenseViolationsRows), "License Compliance Violations", "No license compliance violations were found", printExtended)
		if err != nil {
			return err
		}
		if len(operationalRiskViolationsRows) > 0 {
			return coreutils.PrintTable(formats.ConvertToOperationalRiskViolationScanTableRow(operationalRiskViolationsRows), "Operational Risk Violations", "No operational risk violations were found", printExtended)
		}
	} else {
		err = coreutils.PrintTable(formats.ConvertToVulnerabilityTableRow(securityViolationsRows), "Security Violations", "No security violations were found", printExtended)
		if err != nil {
			return err
		}
		err = coreutils.PrintTable(formats.ConvertToLicenseViolationTableRow(licenseViolationsRows), "License Compliance Violations", "No license compliance violations were found", printExtended)
		if err != nil {
			return err
		}
		if len(operationalRiskViolationsRows) > 0 {
			return coreutils.PrintTable(formats.ConvertToOperationalRiskViolationTableRow(operationalRiskViolationsRows), "Operational Risk Violations", "No operational risk violations were found", printExtended)
		}
	}
	return nil
}

// Prepare violations for all non-table formats (without style or emoji)
func PrepareViolations(violations []services.Violation, extendedResults *ExtendedScanResults, multipleRoots, simplifiedOutput bool) ([]formats.VulnerabilityOrViolationRow, []formats.LicenseViolationRow, []formats.OperationalRiskViolationRow, error) {
	return prepareViolations(violations, extendedResults, multipleRoots, false, simplifiedOutput)
}

func prepareViolations(violations []services.Violation, extendedResults *ExtendedScanResults, multipleRoots, isTable, simplifiedOutput bool) ([]formats.VulnerabilityOrViolationRow, []formats.LicenseViolationRow, []formats.OperationalRiskViolationRow, error) {
	if simplifiedOutput {
		violations = simplifyViolations(violations, multipleRoots)
	}
	var securityViolationsRows []formats.VulnerabilityOrViolationRow
	var licenseViolationsRows []formats.LicenseViolationRow
	var operationalRiskViolationsRows []formats.OperationalRiskViolationRow
	applicableMap := convertToApplicabilityMap(extendedResults)
	for _, violation := range violations {
		impactedPackagesNames, impactedPackagesVersions, impactedPackagesTypes, fixedVersions, components, impactPaths, err := splitComponents(violation.Components)
		if err != nil {
			return nil, nil, nil, err
		}
		switch violation.ViolationType {
		case "security":
			applicableValue, cves := extractCveValues(violation.Cves, applicableMap)
			currSeverity := GetSeverity(violation.Severity, applicableValue)
			jfrogResearchInfo := convertJfrogResearchInformation(violation.ExtendedInformation)
			for compIndex := 0; compIndex < len(impactedPackagesNames); compIndex++ {
				securityViolationsRows = append(securityViolationsRows,
					formats.VulnerabilityOrViolationRow{
						Summary:                   violation.Summary,
						Severity:                  currSeverity.printableTitle(isTable),
						SeverityNumValue:          currSeverity.numValue,
						ImpactedDependencyName:    impactedPackagesNames[compIndex],
						ImpactedDependencyVersion: impactedPackagesVersions[compIndex],
						ImpactedDependencyType:    impactedPackagesTypes[compIndex],
						FixedVersions:             fixedVersions[compIndex],
						Components:                components[compIndex],
						Cves:                      cves,
						IssueId:                   violation.IssueId,
						References:                violation.References,
						JfrogResearchInformation:  jfrogResearchInfo,
						ImpactPaths:               impactPaths[compIndex],
						Technology:                coreutils.Technology(violation.Technology),
						Applicable:                printApplicableCveValue(applicableValue, isTable),
					},
				)
			}
		case "license":
			currSeverity := GetSeverity(violation.Severity, ApplicabilityUndetermined)
			for compIndex := 0; compIndex < len(impactedPackagesNames); compIndex++ {
				licenseViolationsRows = append(licenseViolationsRows,
					formats.LicenseViolationRow{
						LicenseKey:                violation.LicenseKey,
						Severity:                  currSeverity.printableTitle(isTable),
						SeverityNumValue:          currSeverity.numValue,
						ImpactedDependencyName:    impactedPackagesNames[compIndex],
						ImpactedDependencyVersion: impactedPackagesVersions[compIndex],
						ImpactedDependencyType:    impactedPackagesTypes[compIndex],
						Components:                components[compIndex],
					},
				)
			}
		case "operational_risk":
			currSeverity := GetSeverity(violation.Severity, ApplicabilityUndetermined)
			violationOpRiskData := getOperationalRiskViolationReadableData(violation)
			for compIndex := 0; compIndex < len(impactedPackagesNames); compIndex++ {
				operationalRiskViolationsRow := &formats.OperationalRiskViolationRow{
					Severity:                  currSeverity.printableTitle(isTable),
					SeverityNumValue:          currSeverity.numValue,
					ImpactedDependencyName:    impactedPackagesNames[compIndex],
					ImpactedDependencyVersion: impactedPackagesVersions[compIndex],
					ImpactedDependencyType:    impactedPackagesTypes[compIndex],
					Components:                components[compIndex],
					IsEol:                     violationOpRiskData.isEol,
					Cadence:                   violationOpRiskData.cadence,
					Commits:                   violationOpRiskData.commits,
					Committers:                violationOpRiskData.committers,
					NewerVersions:             violationOpRiskData.newerVersions,
					LatestVersion:             violationOpRiskData.latestVersion,
					RiskReason:                violationOpRiskData.riskReason,
					EolMessage:                violationOpRiskData.eolMessage,
				}
				operationalRiskViolationsRows = append(operationalRiskViolationsRows, *operationalRiskViolationsRow)
			}
		default:
			// Unsupported type, ignore
		}
	}

	// Sort the rows by severity and whether the row contains fixed versions
	sortVulnerabilityOrViolationRows(securityViolationsRows)
	sort.Slice(licenseViolationsRows, func(i, j int) bool {
		return licenseViolationsRows[i].SeverityNumValue > licenseViolationsRows[j].SeverityNumValue
	})
	sort.Slice(operationalRiskViolationsRows, func(i, j int) bool {
		return operationalRiskViolationsRows[i].SeverityNumValue > operationalRiskViolationsRows[j].SeverityNumValue
	})

	return securityViolationsRows, licenseViolationsRows, operationalRiskViolationsRows, nil
}

// PrintVulnerabilitiesTable prints the vulnerabilities in a table.
// Set multipleRoots to true in case the given vulnerabilities array contains (or may contain) results of several projects or files (like in binary scan).
// In case multipleRoots is true, the field Component will show the root of each impact path, otherwise it will show the root's child.
// Set printExtended to true to print fields with 'extended' tag.
// If the scan argument is set to true, print the scan tables.
func PrintVulnerabilitiesTable(vulnerabilities []services.Vulnerability, extendedResults *ExtendedScanResults, multipleRoots, printExtended, isBinaryScan bool) error {
	vulnerabilitiesRows, err := prepareVulnerabilities(vulnerabilities, extendedResults, multipleRoots, true, true)
	if err != nil {
		return err
	}

	if isBinaryScan {
		return coreutils.PrintTable(formats.ConvertToVulnerabilityScanTableRow(vulnerabilitiesRows), "Vulnerable Components", "✨ No vulnerable components were found ✨", printExtended)
	}
	var emptyTableMessage string
	if len(extendedResults.ScannedTechnologies) > 0 {
		emptyTableMessage = "✨ No vulnerable dependencies were found ✨"
	} else {
		emptyTableMessage = coreutils.PrintYellow("🔧 Couldn't determine a package manager or build tool used by this project 🔧")
	}
	return coreutils.PrintTable(formats.ConvertToVulnerabilityTableRow(vulnerabilitiesRows), "Vulnerable Dependencies", emptyTableMessage, printExtended)
}

// Prepare vulnerabilities for all non-table formats (without style or emoji)
func PrepareVulnerabilities(vulnerabilities []services.Vulnerability, extendedResults *ExtendedScanResults, multipleRoots, simplifiedOutput bool) ([]formats.VulnerabilityOrViolationRow, error) {
	return prepareVulnerabilities(vulnerabilities, extendedResults, multipleRoots, false, simplifiedOutput)
}

func prepareVulnerabilities(vulnerabilities []services.Vulnerability, extendedResults *ExtendedScanResults, multipleRoots, isTable, simplifiedOutput bool) ([]formats.VulnerabilityOrViolationRow, error) {
	if simplifiedOutput {
		vulnerabilities = simplifyVulnerabilities(vulnerabilities, multipleRoots)
	}
	var vulnerabilitiesRows []formats.VulnerabilityOrViolationRow
	applicableMap := convertToApplicabilityMap(extendedResults)
	for _, vulnerability := range vulnerabilities {
		impactedPackagesNames, impactedPackagesVersions, impactedPackagesTypes, fixedVersions, components, impactPaths, err := splitComponents(vulnerability.Components)
		if err != nil {
			return nil, err
		}
		applicableValue, cves := extractCveValues(vulnerability.Cves, applicableMap)
		currSeverity := GetSeverity(vulnerability.Severity, applicableValue)
		jfrogResearchInfo := convertJfrogResearchInformation(vulnerability.ExtendedInformation)
		for compIndex := 0; compIndex < len(impactedPackagesNames); compIndex++ {
			vulnerabilitiesRows = append(vulnerabilitiesRows,
				formats.VulnerabilityOrViolationRow{
					Summary:                   vulnerability.Summary,
					Severity:                  currSeverity.printableTitle(isTable),
					SeverityNumValue:          currSeverity.numValue,
					ImpactedDependencyName:    impactedPackagesNames[compIndex],
					ImpactedDependencyVersion: impactedPackagesVersions[compIndex],
					ImpactedDependencyType:    impactedPackagesTypes[compIndex],
					FixedVersions:             fixedVersions[compIndex],
					Components:                components[compIndex],
					Cves:                      cves,
					IssueId:                   vulnerability.IssueId,
					References:                vulnerability.References,
					JfrogResearchInformation:  jfrogResearchInfo,
					ImpactPaths:               impactPaths[compIndex],
					Technology:                coreutils.Technology(vulnerability.Technology),
					Applicable:                printApplicableCveValue(applicableValue, isTable),
				},
			)
		}
	}

	sortVulnerabilityOrViolationRows(vulnerabilitiesRows)
	return vulnerabilitiesRows, nil
}

func sortVulnerabilityOrViolationRows(rows []formats.VulnerabilityOrViolationRow) {
	sort.Slice(rows, func(i, j int) bool {
		if rows[i].SeverityNumValue != rows[j].SeverityNumValue {
			return rows[i].SeverityNumValue > rows[j].SeverityNumValue
		}
		return len(rows[i].FixedVersions) > 0 && len(rows[j].FixedVersions) > 0
	})
}

// PrintLicensesTable prints the licenses in a table.
// Set multipleRoots to true in case the given licenses array contains (or may contain) results of several projects or files (like in binary scan).
// In case multipleRoots is true, the field Component will show the root of each impact path, otherwise it will show the root's child.
// Set printExtended to true to print fields with 'extended' tag.
// If the scan argument is set to true, print the scan tables.
func PrintLicensesTable(licenses []services.License, printExtended, isBinaryScan bool) error {
	licensesRows, err := PrepareLicenses(licenses)
	if err != nil {
		return err
	}
	if isBinaryScan {
		return coreutils.PrintTable(formats.ConvertToLicenseScanTableRow(licensesRows), "Licenses", "No licenses were found", printExtended)
	}
	return coreutils.PrintTable(formats.ConvertToLicenseTableRow(licensesRows), "Licenses", "No licenses were found", printExtended)
}

func PrepareLicenses(licenses []services.License) ([]formats.LicenseRow, error) {
	var licensesRows []formats.LicenseRow
	for _, license := range licenses {
		impactedPackagesNames, impactedPackagesVersions, impactedPackagesTypes, _, components, impactPaths, err := splitComponents(license.Components)
		if err != nil {
			return nil, err
		}
		for compIndex := 0; compIndex < len(impactedPackagesNames); compIndex++ {
			licensesRows = append(licensesRows,
				formats.LicenseRow{
					LicenseKey:                license.Key,
					ImpactedDependencyName:    impactedPackagesNames[compIndex],
					ImpactedDependencyVersion: impactedPackagesVersions[compIndex],
					ImpactedDependencyType:    impactedPackagesTypes[compIndex],
					Components:                components[compIndex],
					ImpactPaths:               impactPaths[compIndex],
				},
			)
		}
	}

	return licensesRows, nil
}

func PrepareApplicableEvidence(applicableInfo []*sarif.Run) []formats.SourceCodeRow {
	var applicableEvidenceRows []formats.SourceCodeRow
	for _, cveContextualAnalysisRun := range applicableInfo {
		for _, cveContextualAnalysis := range cveContextualAnalysisRun.Results {
			if isVulnerabilityResult(cveContextualAnalysis) {
				for _, location := range cveContextualAnalysis.Locations {
					applicableEvidenceRows = append(applicableEvidenceRows,
						formats.SourceCodeRow{
							SourceCodeLocationRow: formats.SourceCodeLocationRow{
								File:       GetLocationFileName(location),
								LineColumn: GetStartLocationInFile(location),
								Text:       GetLocationSnippet(location),
							},
							Type: GetCveNameFromRuleId(*cveContextualAnalysis.RuleID),
						},
					)
				}
			}
		}
	}

	sort.Slice(applicableEvidenceRows, func(i, j int) bool {
		// group together evidences from the same Cve
		return applicableEvidenceRows[i].Type > applicableEvidenceRows[j].Type
	})

	return applicableEvidenceRows
}

// Prepare secrets for all non-table formats (without style or emoji)
func PrepareSecrets(secrets []*sarif.Run) []formats.SourceCodeRow {
	return prepareSecrets(secrets, false)
}

func prepareSecrets(secrets []*sarif.Run, isTable bool) []formats.SourceCodeRow {
	var secretsRows []formats.SourceCodeRow
<<<<<<< HEAD
	for _, secretRun := range secrets {
		for _, secret := range secretRun.Results {
			currSeverity := GetSeverity(GetResultSeverity(secret), ApplicableStringValue)
			for _, location := range secret.Locations {
				secretsRows = append(secretsRows,
					formats.SourceCodeRow{
						Severity:         currSeverity.printableTitle(isTable),
						SeverityNumValue: currSeverity.numValue,
						SourceCodeLocationRow: formats.SourceCodeLocationRow{
							File:       GetLocationFileName(location),
							LineColumn: GetStartLocationInFile(location),
							Text:       GetLocationSnippet(location),
						},
						Type: *secret.RuleID,
					},
				)
			}
		}
=======
	for _, secret := range secrets {
		currSeverity := GetSeverity(secret.Severity, Applicable)
		secretsRows = append(secretsRows,
			formats.SourceCodeRow{
				Severity:         currSeverity.printableTitle(isTable),
				SeverityNumValue: currSeverity.numValue,
				SourceCodeLocationRow: formats.SourceCodeLocationRow{
					File:       secret.File,
					LineColumn: secret.LineColumn,
					Text:       secret.Text,
				},
				Type: secret.Type,
			},
		)
>>>>>>> 90c9d87f
	}

	sort.Slice(secretsRows, func(i, j int) bool {
		return secretsRows[i].SeverityNumValue > secretsRows[j].SeverityNumValue
	})

	return secretsRows
}

func PrintSecretsTable(secrets []*sarif.Run, entitledForSecretsScan bool) error {
	if entitledForSecretsScan {
		secretsRows := prepareSecrets(secrets, true)
		log.Output()
		return coreutils.PrintTable(formats.ConvertToSecretsTableRow(secretsRows), "Secret Detection",
			"✨ No secrets were found ✨", false)
	}
	return nil
}

// Prepare iacs for all non-table formats (without style or emoji)
func PrepareIacs(iacs []*sarif.Run) []formats.SourceCodeRow {
	return prepareIacs(iacs, false)
}

func prepareIacs(iacs []*sarif.Run, isTable bool) []formats.SourceCodeRow {
	var iacRows []formats.SourceCodeRow
<<<<<<< HEAD
	for _, iacRun := range iacs {
		for _, iac := range iacRun.Results {
			currSeverity := GetSeverity(GetResultSeverity(iac), ApplicableStringValue)
			for _, location := range iac.Locations {
				iacRows = append(iacRows,
					formats.SourceCodeRow{
						Severity:         currSeverity.printableTitle(isTable),
						SeverityNumValue: currSeverity.numValue,
						SourceCodeLocationRow: formats.SourceCodeLocationRow{
							File:       GetLocationFileName(location),
							LineColumn: GetStartLocationInFile(location),
							Text:       GetResultMsgText(iac),
						},
						Type: *iac.RuleID,
					},
				)
			}
		}
=======
	for _, iac := range iacs {
		currSeverity := GetSeverity(iac.Severity, Applicable)
		iacRows = append(iacRows,
			formats.SourceCodeRow{
				Severity:         currSeverity.printableTitle(isTable),
				SeverityNumValue: currSeverity.numValue,
				SourceCodeLocationRow: formats.SourceCodeLocationRow{
					File:       iac.File,
					LineColumn: iac.LineColumn,
					Text:       iac.Text,
				},
				Type: iac.Type,
			},
		)
>>>>>>> 90c9d87f
	}

	sort.Slice(iacRows, func(i, j int) bool {
		return iacRows[i].SeverityNumValue > iacRows[j].SeverityNumValue
	})

	return iacRows
}

func PrintIacTable(iacs []*sarif.Run, entitledForIacScan bool) error {
	if entitledForIacScan {
		iacRows := prepareIacs(iacs, true)
		log.Output()
		return coreutils.PrintTable(formats.ConvertToIacTableRow(iacRows), "Infrastructure as Code Vulnerabilities",
			"✨ No Infrastructure as Code vulnerabilities were found ✨", false)
	}
	return nil
}

func PrepareSast(sasts []*sarif.Run) []formats.SourceCodeRow {
	return prepareSast(sasts, false)
}

func prepareSast(sasts []*sarif.Run, isTable bool) []formats.SourceCodeRow {
	var sastRows []formats.SourceCodeRow
<<<<<<< HEAD
	for _, sastRun := range sasts {
		for _, sast := range sastRun.Results {
			currSeverity := GetSeverity(GetResultSeverity(sast), ApplicableStringValue)

			flows := toSourceCodeCodeFlowRow(sast.CodeFlows, isTable)
			for _, location := range sast.Locations {
				sastRows = append(sastRows,
					formats.SourceCodeRow{
						Severity:         currSeverity.printableTitle(isTable),
						SeverityNumValue: currSeverity.numValue,
						SourceCodeLocationRow: formats.SourceCodeLocationRow{
							File:       GetLocationFileName(location),
							LineColumn: GetStartLocationInFile(location),
							Text:       GetResultMsgText(sast),
						},
						Type:     *sast.RuleID,
						CodeFlow: flows,
					},
				)
			}
		}
=======
	for _, sast := range sasts {
		currSeverity := GetSeverity(sast.Severity, Applicable)
		sastRows = append(sastRows,
			formats.SourceCodeRow{
				Severity:         currSeverity.printableTitle(isTable),
				SeverityNumValue: currSeverity.numValue,
				SourceCodeLocationRow: formats.SourceCodeLocationRow{
					File:       sast.File,
					LineColumn: sast.LineColumn,
					Text:       sast.Text,
				},
				Type:     sast.Type,
				CodeFlow: toSourceCodeCodeFlowRow(sast, isTable),
			},
		)
>>>>>>> 90c9d87f
	}

	sort.Slice(sastRows, func(i, j int) bool {
		return sastRows[i].SeverityNumValue > sastRows[j].SeverityNumValue
	})

	return sastRows
}

func toSourceCodeCodeFlowRow(flows []*sarif.CodeFlow, isTable bool) (flowRows [][]formats.SourceCodeLocationRow) {
	if isTable {
		// Not displaying in table
		return
	}
	for _, codeFlow := range flows {
		for _, stackTrace := range codeFlow.ThreadFlows {
			rowFlow := []formats.SourceCodeLocationRow{}
			for _, stackTraceEntry := range stackTrace.Locations {
				rowFlow = append(rowFlow, formats.SourceCodeLocationRow{
					File:       GetLocationFileName(stackTraceEntry.Location),
					LineColumn: GetStartLocationInFile(stackTraceEntry.Location),
					Text:       GetLocationSnippet(stackTraceEntry.Location),
				})
			}
			flowRows = append(flowRows, rowFlow)
		}
	}
	return
}

func PrintSastTable(sast []*sarif.Run, entitledForSastScan bool) error {
	if entitledForSastScan {
		sastRows := prepareSast(sast, true)
		log.Output()
		return coreutils.PrintTable(formats.ConvertToSastTableRow(sastRows), "Static Application Security Testing (SAST)",
			"✨ No Static Application Security Testing vulnerabilities were found ✨", false)
	}
	return nil
}

func convertJfrogResearchInformation(extendedInfo *services.ExtendedInformation) *formats.JfrogResearchInformation {
	if extendedInfo == nil {
		return nil
	}
	var severityReasons []formats.JfrogResearchSeverityReason
	for _, severityReason := range extendedInfo.JfrogResearchSeverityReasons {
		severityReasons = append(severityReasons, formats.JfrogResearchSeverityReason{
			Name:        severityReason.Name,
			Description: severityReason.Description,
			IsPositive:  severityReason.IsPositive,
		})
	}
	return &formats.JfrogResearchInformation{
		Summary:         extendedInfo.ShortDescription,
		Details:         extendedInfo.FullDescription,
		Severity:        extendedInfo.JfrogResearchSeverity,
		SeverityReasons: severityReasons,
		Remediation:     extendedInfo.Remediation,
	}
}

func splitComponents(impactedPackages map[string]services.Component) (impactedPackagesNames, impactedPackagesVersions, impactedPackagesTypes []string, fixedVersions [][]string, directComponents [][]formats.ComponentRow, impactPaths [][][]formats.ComponentRow, err error) {
	if len(impactedPackages) == 0 {
		err = errorutils.CheckErrorf("failed while parsing the response from Xray: violation doesn't have any components")
		return
	}
	for currCompId, currComp := range impactedPackages {
		currCompName, currCompVersion, currCompType := SplitComponentId(currCompId)
		impactedPackagesNames = append(impactedPackagesNames, currCompName)
		impactedPackagesVersions = append(impactedPackagesVersions, currCompVersion)
		impactedPackagesTypes = append(impactedPackagesTypes, currCompType)
		fixedVersions = append(fixedVersions, currComp.FixedVersions)
		currDirectComponents, currImpactPaths := getDirectComponentsAndImpactPaths(currComp.ImpactPaths)
		directComponents = append(directComponents, currDirectComponents)
		impactPaths = append(impactPaths, currImpactPaths)
	}
	return
}

var packageTypes = map[string]string{
	"gav":      "Maven",
	"docker":   "Docker",
	"rpm":      "RPM",
	"deb":      "Debian",
	"nuget":    "NuGet",
	"generic":  "Generic",
	"npm":      "npm",
	"pip":      "Python",
	"pypi":     "Python",
	"composer": "Composer",
	"go":       "Go",
	"alpine":   "Alpine",
}

// SplitComponentId splits a Xray component ID to the component name, version and package type.
// In case componentId doesn't contain a version, the returned version will be an empty string.
// In case componentId's format is invalid, it will be returned as the component name
// and empty strings will be returned instead of the version and the package type.
// Examples:
//  1. componentId: "gav://antparent:ant:1.6.5"
//     Returned values:
//     Component name: "antparent:ant"
//     Component version: "1.6.5"
//     Package type: "Maven"
//  2. componentId: "generic://sha256:244fd47e07d1004f0aed9c156aa09083c82bf8944eceb67c946ff7430510a77b/foo.jar"
//     Returned values:
//     Component name: "foo.jar"
//     Component version: ""
//     Package type: "Generic"
//  3. componentId: "invalid-comp-id"
//     Returned values:
//     Component name: "invalid-comp-id"
//     Component version: ""
//     Package type: ""
func SplitComponentId(componentId string) (string, string, string) {
	compIdParts := strings.Split(componentId, "://")
	// Invalid component ID
	if len(compIdParts) != 2 {
		return componentId, "", ""
	}

	packageType := compIdParts[0]
	packageId := compIdParts[1]

	// Generic identifier structure: generic://sha256:<Checksum>/name
	if packageType == "generic" {
		lastSlashIndex := strings.LastIndex(packageId, "/")
		return packageId[lastSlashIndex+1:], "", packageTypes[packageType]
	}

	var compName, compVersion string
	switch packageType {
	case "rpm":
		// RPM identifier structure: rpm://os-version:package:epoch-version:version
		// os-version is optional.
		splitCompId := strings.Split(packageId, ":")
		if len(splitCompId) >= 3 {
			compName = splitCompId[len(splitCompId)-3]
			compVersion = fmt.Sprintf("%s:%s", splitCompId[len(splitCompId)-2], splitCompId[len(splitCompId)-1])
		}
	default:
		// All other identifiers look like this: package-type://package-name:version.
		// Sometimes there's a namespace or a group before the package name, separated by a '/' or a ':'.
		lastColonIndex := strings.LastIndex(packageId, ":")

		if lastColonIndex != -1 {
			compName = packageId[:lastColonIndex]
			compVersion = packageId[lastColonIndex+1:]
		}
	}

	// If there's an error while parsing the component ID
	if compName == "" {
		compName = packageId
	}

	return compName, compVersion, packageTypes[packageType]
}

// Gets a slice of the direct dependencies or packages of the scanned component, that depends on the vulnerable package, and converts the impact paths.
func getDirectComponentsAndImpactPaths(impactPaths [][]services.ImpactPathNode) (components []formats.ComponentRow, impactPathsRows [][]formats.ComponentRow) {
	componentsMap := make(map[string]formats.ComponentRow)

	// The first node in the impact path is the scanned component itself. The second one is the direct dependency.
	impactPathLevel := 1
	for _, impactPath := range impactPaths {
		impactPathIndex := impactPathLevel
		if len(impactPath) <= impactPathLevel {
			impactPathIndex = len(impactPath) - 1
		}
		componentId := impactPath[impactPathIndex].ComponentId
		if _, exist := componentsMap[componentId]; !exist {
			compName, compVersion, _ := SplitComponentId(componentId)
			componentsMap[componentId] = formats.ComponentRow{Name: compName, Version: compVersion}
		}

		// Convert the impact path
		var compImpactPathRows []formats.ComponentRow
		for _, pathNode := range impactPath {
			nodeCompName, nodeCompVersion, _ := SplitComponentId(pathNode.ComponentId)
			compImpactPathRows = append(compImpactPathRows, formats.ComponentRow{
				Name:    nodeCompName,
				Version: nodeCompVersion,
			})
		}
		impactPathsRows = append(impactPathsRows, compImpactPathRows)
	}

	for _, row := range componentsMap {
		components = append(components, row)
	}
	return
}

type Severity struct {
	title    string
	numValue int
	style    color.Style
	emoji    string
}

func (s *Severity) printableTitle(isTable bool) string {
	if isTable && (log.IsStdOutTerminal() && log.IsColorsSupported() || os.Getenv("GITLAB_CI") != "") {
		return s.style.Render(s.emoji + s.title)
	}
	return s.title
}

var Severities = map[string]map[ApplicabilityStatus]*Severity{
	"Critical": {
		Applicable:                {emoji: "💀", title: "Critical", numValue: 15, style: color.New(color.BgLightRed, color.LightWhite)},
		ApplicabilityUndetermined: {emoji: "💀", title: "Critical", numValue: 14, style: color.New(color.BgLightRed, color.LightWhite)},
		NotApplicable:             {emoji: "💀", title: "Critical", numValue: 5, style: color.New(color.Gray)},
	},
	"High": {
		Applicable:                {emoji: "🔥", title: "High", numValue: 13, style: color.New(color.Red)},
		ApplicabilityUndetermined: {emoji: "🔥", title: "High", numValue: 12, style: color.New(color.Red)},
		NotApplicable:             {emoji: "🔥", title: "High", numValue: 4, style: color.New(color.Gray)},
	},
	"Medium": {
		Applicable:                {emoji: "🎃", title: "Medium", numValue: 11, style: color.New(color.Yellow)},
		ApplicabilityUndetermined: {emoji: "🎃", title: "Medium", numValue: 10, style: color.New(color.Yellow)},
		NotApplicable:             {emoji: "🎃", title: "Medium", numValue: 3, style: color.New(color.Gray)},
	},
	"Low": {
		Applicable:                {emoji: "👻", title: "Low", numValue: 9},
		ApplicabilityUndetermined: {emoji: "👻", title: "Low", numValue: 8},
		NotApplicable:             {emoji: "👻", title: "Low", numValue: 2, style: color.New(color.Gray)},
	},
	"Unknown": {
		Applicable:                {emoji: "😐", title: "Unknown", numValue: 7},
		ApplicabilityUndetermined: {emoji: "😐", title: "Unknown", numValue: 6},
		NotApplicable:             {emoji: "😐", title: "Unknown", numValue: 1, style: color.New(color.Gray)},
	},
}

func (s *Severity) NumValue() int {
	return s.numValue
}

func (s *Severity) Emoji() string {
	return s.emoji
}

func GetSeveritiesFormat(severity string) (string, error) {
	formattedSeverity := cases.Title(language.Und).String(severity)
	if formattedSeverity != "" && Severities[formattedSeverity][Applicable] == nil {
		return "", errorutils.CheckErrorf("only the following severities are supported: " + coreutils.ListToText(maps.Keys(Severities)))
	}

	return formattedSeverity, nil
}

func GetSeverity(severityTitle string, applicable ApplicabilityStatus) *Severity {
	if Severities[severityTitle] == nil {
		return &Severity{title: severityTitle}
	}

	switch applicable {
	case NotApplicable:
		return Severities[severityTitle][NotApplicable]
	case Applicable:
		return Severities[severityTitle][Applicable]
	default:
		return Severities[severityTitle][ApplicabilityUndetermined]
	}
}

type operationalRiskViolationReadableData struct {
	isEol         string
	cadence       string
	commits       string
	committers    string
	eolMessage    string
	riskReason    string
	latestVersion string
	newerVersions string
}

func getOperationalRiskViolationReadableData(violation services.Violation) *operationalRiskViolationReadableData {
	isEol, cadence, commits, committers, newerVersions, latestVersion := "N/A", "N/A", "N/A", "N/A", "N/A", "N/A"
	if violation.IsEol != nil {
		isEol = strconv.FormatBool(*violation.IsEol)
	}
	if violation.Cadence != nil {
		cadence = strconv.FormatFloat(*violation.Cadence, 'f', -1, 64)
	}
	if violation.Committers != nil {
		committers = strconv.FormatInt(int64(*violation.Committers), 10)
	}
	if violation.Commits != nil {
		commits = strconv.FormatInt(*violation.Commits, 10)
	}
	if violation.NewerVersions != nil {
		newerVersions = strconv.FormatInt(int64(*violation.NewerVersions), 10)
	}
	if violation.LatestVersion != "" {
		latestVersion = violation.LatestVersion
	}
	return &operationalRiskViolationReadableData{
		isEol:         isEol,
		cadence:       cadence,
		commits:       commits,
		committers:    committers,
		eolMessage:    violation.EolMessage,
		riskReason:    violation.RiskReason,
		latestVersion: latestVersion,
		newerVersions: newerVersions,
	}
}

// simplifyVulnerabilities returns a new slice of services.Vulnerability that contains only the unique vulnerabilities from the input slice
// The uniqueness of the vulnerabilities is determined by the GetUniqueKey function
func simplifyVulnerabilities(scanVulnerabilities []services.Vulnerability, multipleRoots bool) []services.Vulnerability {
	var uniqueVulnerabilities = make(map[string]*services.Vulnerability)
	for _, vulnerability := range scanVulnerabilities {
		for vulnerableComponentId := range vulnerability.Components {
			vulnerableDependency, vulnerableVersion, _ := SplitComponentId(vulnerableComponentId)
			packageKey := GetUniqueKey(vulnerableDependency, vulnerableVersion, vulnerability.IssueId, len(vulnerability.Components[vulnerableComponentId].FixedVersions) > 0)
			if uniqueVulnerability, exist := uniqueVulnerabilities[packageKey]; exist {
				fixedVersions := appendUniqueFixVersions(uniqueVulnerability.Components[vulnerableComponentId].FixedVersions, vulnerability.Components[vulnerableComponentId].FixedVersions...)
				impactPaths := appendUniqueImpactPaths(uniqueVulnerability.Components[vulnerableComponentId].ImpactPaths, vulnerability.Components[vulnerableComponentId].ImpactPaths, multipleRoots)
				uniqueVulnerabilities[packageKey].Components[vulnerableComponentId] = services.Component{
					FixedVersions: fixedVersions,
					ImpactPaths:   impactPaths,
				}
				continue
			}
			uniqueVulnerabilities[packageKey] = &services.Vulnerability{
				Cves:                vulnerability.Cves,
				Severity:            vulnerability.Severity,
				Components:          map[string]services.Component{vulnerableComponentId: vulnerability.Components[vulnerableComponentId]},
				IssueId:             vulnerability.IssueId,
				Technology:          vulnerability.Technology,
				ExtendedInformation: vulnerability.ExtendedInformation,
				Summary:             vulnerability.Summary,
			}
		}
	}
	// convert map to slice
	result := make([]services.Vulnerability, 0, len(uniqueVulnerabilities))
	for _, v := range uniqueVulnerabilities {
		result = append(result, *v)
	}
	return result
}

// simplifyViolations returns a new slice of services.Violations that contains only the unique violations from the input slice
// The uniqueness of the violations is determined by the GetUniqueKey function
func simplifyViolations(scanViolations []services.Violation, multipleRoots bool) []services.Violation {
	var uniqueViolations = make(map[string]*services.Violation)
	for _, violation := range scanViolations {
		for vulnerableComponentId := range violation.Components {
			vulnerableDependency, vulnerableVersion, _ := SplitComponentId(vulnerableComponentId)
			packageKey := GetUniqueKey(vulnerableDependency, vulnerableVersion, violation.IssueId, len(violation.Components[vulnerableComponentId].FixedVersions) > 0)
			if uniqueVulnerability, exist := uniqueViolations[packageKey]; exist {
				fixedVersions := appendUniqueFixVersions(uniqueVulnerability.Components[vulnerableComponentId].FixedVersions, violation.Components[vulnerableComponentId].FixedVersions...)
				impactPaths := appendUniqueImpactPaths(uniqueVulnerability.Components[vulnerableComponentId].ImpactPaths, violation.Components[vulnerableComponentId].ImpactPaths, multipleRoots)
				uniqueViolations[packageKey].Components[vulnerableComponentId] = services.Component{
					FixedVersions: fixedVersions,
					ImpactPaths:   impactPaths,
				}
				continue
			}
			uniqueViolations[packageKey] = &services.Violation{
				Severity:      violation.Severity,
				ViolationType: violation.ViolationType,
				Components:    map[string]services.Component{vulnerableComponentId: violation.Components[vulnerableComponentId]},
				WatchName:     violation.WatchName,
				IssueId:       violation.IssueId,
				Cves:          violation.Cves,
				LicenseKey:    violation.LicenseKey,
				LicenseName:   violation.LicenseName,
				Technology:    violation.Technology,
			}
		}
	}
	// convert map to slice
	result := make([]services.Violation, 0, len(uniqueViolations))
	for _, v := range uniqueViolations {
		result = append(result, *v)
	}
	return result
}

// appendImpactPathsWithoutDuplicates appends the elements of a source [][]ImpactPathNode struct to a target [][]ImpactPathNode, without adding any duplicate elements.
// This implementation uses the ComponentId field of the ImpactPathNode struct to check for duplicates, as it is guaranteed to be unique.
func appendUniqueImpactPaths(target [][]services.ImpactPathNode, source [][]services.ImpactPathNode, multipleRoots bool) [][]services.ImpactPathNode {
	if multipleRoots {
		return appendUniqueImpactPathsForMultipleRoots(target, source)
	}
	impactPathMap := make(map[string][]services.ImpactPathNode)
	for _, path := range target {
		// The first node component id is the key and the value is the whole path
		key := getImpactPathKey(path)
		impactPathMap[key] = path
	}

	for _, path := range source {
		key := getImpactPathKey(path)
		if _, exists := impactPathMap[key]; !exists {
			impactPathMap[key] = path
			target = append(target, path)
		}
	}
	return target
}

// getImpactPathKey return a key that is used as a key to identify and deduplicate impact paths.
// If an impact path length is equal to directDependencyPathLength, then the direct dependency is the key, and it's in the directDependencyIndex place.
func getImpactPathKey(path []services.ImpactPathNode) string {
	key := path[rootIndex].ComponentId
	if len(path) == directDependencyPathLength {
		key = path[directDependencyIndex].ComponentId
	}
	return key
}

// appendUniqueImpactPathsForMultipleRoots appends the source impact path to the target impact path while avoiding duplicates.
// Specifically, it is designed for handling multiple root projects, such as Maven or Gradle, by comparing each pair of paths and identifying the path that is closest to the direct dependency.
func appendUniqueImpactPathsForMultipleRoots(target [][]services.ImpactPathNode, source [][]services.ImpactPathNode) [][]services.ImpactPathNode {
	for targetPathIndex, targetPath := range target {
		for sourcePathIndex, sourcePath := range source {
			var subset []services.ImpactPathNode
			if len(sourcePath) <= len(targetPath) {
				subset = isImpactPathIsSubset(targetPath, sourcePath)
				if len(subset) != 0 {
					target[targetPathIndex] = subset
				}
			} else {
				subset = isImpactPathIsSubset(sourcePath, targetPath)
				if len(subset) != 0 {
					source[sourcePathIndex] = subset
				}
			}
		}
	}

	return appendUniqueImpactPaths(target, source, false)
}

// isImpactPathIsSubset checks if targetPath is a subset of sourcePath, and returns the subset if exists
func isImpactPathIsSubset(target []services.ImpactPathNode, source []services.ImpactPathNode) []services.ImpactPathNode {
	var subsetImpactPath []services.ImpactPathNode
	impactPathNodesMap := make(map[string]bool)
	for _, node := range target {
		impactPathNodesMap[node.ComponentId] = true
	}

	for _, node := range source {
		if impactPathNodesMap[node.ComponentId] {
			subsetImpactPath = append(subsetImpactPath, node)
		}
	}

	if len(subsetImpactPath) == len(target) || len(subsetImpactPath) == len(source) {
		return subsetImpactPath
	}
	return []services.ImpactPathNode{}
}

// appendUniqueFixVersions returns a new slice of strings that contains elements from both input slices without duplicates
func appendUniqueFixVersions(targetFixVersions []string, sourceFixVersions ...string) []string {
	fixVersionsSet := datastructures.MakeSet[string]()
	var result []string
	for _, fixVersion := range sourceFixVersions {
		fixVersionsSet.Add(fixVersion)
		result = append(result, fixVersion)
	}

	for _, fixVersion := range targetFixVersions {
		if exist := fixVersionsSet.Exists(fixVersion); !exist {
			result = append(result, fixVersion)
		}
	}
	return result
}

// GetUniqueKey returns a unique string key of format "vulnerableDependency:vulnerableVersion:xrayID:fixVersionExist"
func GetUniqueKey(vulnerableDependency, vulnerableVersion, xrayID string, fixVersionExist bool) string {
	return strings.Join([]string{vulnerableDependency, vulnerableVersion, xrayID, strconv.FormatBool(fixVersionExist)}, ":")
}

func convertToApplicabilityMap(extendedResults *ExtendedScanResults) *map[string]*formats.ApplicableDetails {
	if !extendedResults.EntitledForJas || len(extendedResults.ApplicabilityScanResults) == 0 {
		return nil
	}
	applicabilityMap := map[string]*formats.ApplicableDetails{}

	for r := range extendedResults.ApplicabilityScanResults {
		applicableRun := extendedResults.ApplicabilityScanResults[r]
		searchTargetData := map[string]string{}
		for i := range applicableRun.Tool.Driver.Rules {
			rule := applicableRun.Tool.Driver.Rules[i]
			searchTargetData[GetCveNameFromRuleId(rule.ID)] = *rule.FullDescription.Text
		}
		for i := range applicableRun.Results {
			contexualAnalysisResult := applicableRun.Results[i]
			relatedCve := GetCveNameFromRuleId(*contexualAnalysisResult.RuleID)
			// Get applicable details for this cve
			var applicableDetails *formats.ApplicableDetails
			if details, exists := applicabilityMap[relatedCve]; exists {
				applicableDetails = details
			} else {
				applicableDetails = &formats.ApplicableDetails{
					IsApplicable: isVulnerabilityResult(contexualAnalysisResult),
					SearchTarget: searchTargetData[relatedCve],
				}
				applicabilityMap[relatedCve] = applicableDetails
			}
			// Add new evidences
			for l := range contexualAnalysisResult.Locations {
				location := contexualAnalysisResult.Locations[l]
				applicableDetails.Evidence = append(applicableDetails.Evidence, formats.ApplicableEvidence{
					SourceCodeLocationRow: formats.SourceCodeLocationRow{
						File:       GetLocationFileName(location),
						LineColumn: GetStartLocationInFile(location),
						Text:       GetLocationSnippet(location),
					},
					Reason: GetResultMsgText(contexualAnalysisResult),
				})
			}
		}
	}

	return &applicabilityMap
}

// If at least one cve is applicable - final value is applicable
// Else if at least one cve is undetermined - final value is undetermined
// Else (case when all cves aren't applicable) -> final value is not applicable
<<<<<<< HEAD
func extractCveValues(xrayCves []services.Cve, applicabilityScanResults *map[string]*formats.ApplicableDetails) (value string, cveRows []formats.CveRow) {
	value = ApplicabilityUndeterminedStringValue
	if len(xrayCves) == 0 {
		return
	}
	if applicabilityScanResults != nil {
		// Entitled for Jas and have at least one cve.
		// Only if we don't find any undetermined or applicable it will stay the default 3rd priority Not applicable value
		value = NotApplicableStringValue
	}
	for _, cve := range xrayCves {
		var applicableDetails *formats.ApplicableDetails
		if applicabilityScanResults != nil {
			if _, exists := (*applicabilityScanResults)[cve.Id]; exists {
				applicableDetails = (*applicabilityScanResults)[cve.Id]
				if applicableDetails.IsApplicable {
					// Found at least one applicable - 1st priority
					value = ApplicableStringValue
				}
			} else if value != ApplicableStringValue {
				// Found at lest one undetermined and no applicable - 2nd priority
				value = ApplicabilityUndeterminedStringValue
=======
func getApplicableCveValue(extendedResults *ExtendedScanResults, xrayCves []formats.CveRow) ApplicabilityStatus {
	if !extendedResults.EntitledForJas || len(extendedResults.ApplicabilityScanResults) == 0 {
		return NotScanned
	}

	if len(xrayCves) == 0 {
		return ApplicabilityUndetermined
	}
	cveExistsInResult := false
	finalApplicableValue := NotApplicable
	for _, cve := range xrayCves {
		if currentCveApplicableValue, exists := extendedResults.ApplicabilityScanResults[cve.Id]; exists {
			cveExistsInResult = true
			if currentCveApplicableValue == Applicable {
				return currentCveApplicableValue
			} else if currentCveApplicableValue == ApplicabilityUndetermined {
				finalApplicableValue = currentCveApplicableValue
>>>>>>> 90c9d87f
			}
		}
		cveRows = append(cveRows, formats.CveRow{Id: cve.Id, CvssV2: cve.CvssV2Score, CvssV3: cve.CvssV3Score, ApplicableDetails: applicableDetails})
	}
<<<<<<< HEAD
	return
=======
	if cveExistsInResult {
		return finalApplicableValue
	}
	return ApplicabilityUndetermined
>>>>>>> 90c9d87f
}

func printApplicableCveValue(applicableValue ApplicabilityStatus, isTable bool) string {
	if isTable && (log.IsStdOutTerminal() && log.IsColorsSupported() || os.Getenv("GITLAB_CI") != "") {
		if applicableValue == Applicable {
			return color.New(color.Red).Render(applicableValue)
		} else if applicableValue == NotApplicable {
			return color.New(color.Green).Render(applicableValue)
		}
	}
	return string(applicableValue)
}<|MERGE_RESOLUTION|>--- conflicted
+++ resolved
@@ -320,10 +320,9 @@
 
 func prepareSecrets(secrets []*sarif.Run, isTable bool) []formats.SourceCodeRow {
 	var secretsRows []formats.SourceCodeRow
-<<<<<<< HEAD
 	for _, secretRun := range secrets {
 		for _, secret := range secretRun.Results {
-			currSeverity := GetSeverity(GetResultSeverity(secret), ApplicableStringValue)
+			currSeverity := GetSeverity(GetResultSeverity(secret), Applicable)
 			for _, location := range secret.Locations {
 				secretsRows = append(secretsRows,
 					formats.SourceCodeRow{
@@ -339,22 +338,6 @@
 				)
 			}
 		}
-=======
-	for _, secret := range secrets {
-		currSeverity := GetSeverity(secret.Severity, Applicable)
-		secretsRows = append(secretsRows,
-			formats.SourceCodeRow{
-				Severity:         currSeverity.printableTitle(isTable),
-				SeverityNumValue: currSeverity.numValue,
-				SourceCodeLocationRow: formats.SourceCodeLocationRow{
-					File:       secret.File,
-					LineColumn: secret.LineColumn,
-					Text:       secret.Text,
-				},
-				Type: secret.Type,
-			},
-		)
->>>>>>> 90c9d87f
 	}
 
 	sort.Slice(secretsRows, func(i, j int) bool {
@@ -381,10 +364,9 @@
 
 func prepareIacs(iacs []*sarif.Run, isTable bool) []formats.SourceCodeRow {
 	var iacRows []formats.SourceCodeRow
-<<<<<<< HEAD
 	for _, iacRun := range iacs {
 		for _, iac := range iacRun.Results {
-			currSeverity := GetSeverity(GetResultSeverity(iac), ApplicableStringValue)
+			currSeverity := GetSeverity(GetResultSeverity(iac), Applicable)
 			for _, location := range iac.Locations {
 				iacRows = append(iacRows,
 					formats.SourceCodeRow{
@@ -400,22 +382,6 @@
 				)
 			}
 		}
-=======
-	for _, iac := range iacs {
-		currSeverity := GetSeverity(iac.Severity, Applicable)
-		iacRows = append(iacRows,
-			formats.SourceCodeRow{
-				Severity:         currSeverity.printableTitle(isTable),
-				SeverityNumValue: currSeverity.numValue,
-				SourceCodeLocationRow: formats.SourceCodeLocationRow{
-					File:       iac.File,
-					LineColumn: iac.LineColumn,
-					Text:       iac.Text,
-				},
-				Type: iac.Type,
-			},
-		)
->>>>>>> 90c9d87f
 	}
 
 	sort.Slice(iacRows, func(i, j int) bool {
@@ -441,10 +407,9 @@
 
 func prepareSast(sasts []*sarif.Run, isTable bool) []formats.SourceCodeRow {
 	var sastRows []formats.SourceCodeRow
-<<<<<<< HEAD
 	for _, sastRun := range sasts {
 		for _, sast := range sastRun.Results {
-			currSeverity := GetSeverity(GetResultSeverity(sast), ApplicableStringValue)
+			currSeverity := GetSeverity(GetResultSeverity(sast), Applicable)
 
 			flows := toSourceCodeCodeFlowRow(sast.CodeFlows, isTable)
 			for _, location := range sast.Locations {
@@ -463,23 +428,6 @@
 				)
 			}
 		}
-=======
-	for _, sast := range sasts {
-		currSeverity := GetSeverity(sast.Severity, Applicable)
-		sastRows = append(sastRows,
-			formats.SourceCodeRow{
-				Severity:         currSeverity.printableTitle(isTable),
-				SeverityNumValue: currSeverity.numValue,
-				SourceCodeLocationRow: formats.SourceCodeLocationRow{
-					File:       sast.File,
-					LineColumn: sast.LineColumn,
-					Text:       sast.Text,
-				},
-				Type:     sast.Type,
-				CodeFlow: toSourceCodeCodeFlowRow(sast, isTable),
-			},
-		)
->>>>>>> 90c9d87f
 	}
 
 	sort.Slice(sastRows, func(i, j int) bool {
@@ -1011,7 +959,6 @@
 // If at least one cve is applicable - final value is applicable
 // Else if at least one cve is undetermined - final value is undetermined
 // Else (case when all cves aren't applicable) -> final value is not applicable
-<<<<<<< HEAD
 func extractCveValues(xrayCves []services.Cve, applicabilityScanResults *map[string]*formats.ApplicableDetails) (value string, cveRows []formats.CveRow) {
 	value = ApplicabilityUndeterminedStringValue
 	if len(xrayCves) == 0 {
@@ -1034,37 +981,11 @@
 			} else if value != ApplicableStringValue {
 				// Found at lest one undetermined and no applicable - 2nd priority
 				value = ApplicabilityUndeterminedStringValue
-=======
-func getApplicableCveValue(extendedResults *ExtendedScanResults, xrayCves []formats.CveRow) ApplicabilityStatus {
-	if !extendedResults.EntitledForJas || len(extendedResults.ApplicabilityScanResults) == 0 {
-		return NotScanned
-	}
-
-	if len(xrayCves) == 0 {
-		return ApplicabilityUndetermined
-	}
-	cveExistsInResult := false
-	finalApplicableValue := NotApplicable
-	for _, cve := range xrayCves {
-		if currentCveApplicableValue, exists := extendedResults.ApplicabilityScanResults[cve.Id]; exists {
-			cveExistsInResult = true
-			if currentCveApplicableValue == Applicable {
-				return currentCveApplicableValue
-			} else if currentCveApplicableValue == ApplicabilityUndetermined {
-				finalApplicableValue = currentCveApplicableValue
->>>>>>> 90c9d87f
 			}
 		}
 		cveRows = append(cveRows, formats.CveRow{Id: cve.Id, CvssV2: cve.CvssV2Score, CvssV3: cve.CvssV3Score, ApplicableDetails: applicableDetails})
 	}
-<<<<<<< HEAD
 	return
-=======
-	if cveExistsInResult {
-		return finalApplicableValue
-	}
-	return ApplicabilityUndetermined
->>>>>>> 90c9d87f
 }
 
 func printApplicableCveValue(applicableValue ApplicabilityStatus, isTable bool) string {
