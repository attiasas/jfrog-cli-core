--- conflicted
+++ resolved
@@ -129,7 +129,7 @@
 	if err != nil {
 		return
 	}
-	if err = coreutils.ValidateMinimumVersion(coreutils.Xray, xrayVersion, commandsutils.GraphScanMinXrayVersion); err != nil {
+	if err = clientutils.ValidateMinimumVersion(clientutils.Xray, xrayVersion, commandsutils.GraphScanMinXrayVersion); err != nil {
 		return
 	}
 	isEntitled, err := isEntitledForJas(xrayManager, xrayVersion)
@@ -160,52 +160,20 @@
 	return
 }
 
-<<<<<<< HEAD
-func isEntitledForJas(serverDetails *config.ServerDetails) (entitled bool, xrayVersion string, err error) {
-	xrayManager, xrayVersion, err := commandsutils.CreateXrayServiceManagerAndGetVersion(serverDetails)
-	if err != nil {
-		return
-	}
-	if !version.NewVersion(xrayVersion).AtLeast(xrayutils.EntitlementsMinVersion) {
-		log.Debug("Entitlements check for ‘Advanced Security’ package failed:")
-		log.Debug(clientutils.MinimumVersionMsg, clientutils.Xray, xrayVersion, xrayutils.EntitlementsMinVersion)
-=======
 func isEntitledForJas(xrayManager *xray.XrayServicesManager, xrayVersion string) (entitled bool, err error) {
-	if e := coreutils.ValidateMinimumVersion(coreutils.Xray, xrayVersion, xrayutils.EntitlementsMinVersion); e != nil {
+	if e := clientutils.ValidateMinimumVersion(clientutils.Xray, xrayVersion, xrayutils.EntitlementsMinVersion); e != nil {
 		log.Debug(e)
->>>>>>> 2129824c
 		return
 	}
 	entitled, err = xrayManager.IsEntitled(xrayutils.ApplicabilityFeatureId)
 	return
 }
 
-<<<<<<< HEAD
-// genericAudit audits all the projects found in the given workingDirs
-func genericAudit(params *Params) *Results {
-	if err := clientutils.ValidateMinimumVersion(clientutils.Xray, params.xrayVersion, commandsutils.GraphScanMinXrayVersion); err != nil {
-		return NewAuditResults().SetAuditError(err)
-	}
-	log.Info("JFrog Xray version is:", params.xrayVersion)
-	log.Info("Scanning for vulnerable dependencies...")
-	if len(params.workingDirs) == 0 {
-		return doAudit(params)
-	}
-
-	return auditMultipleWorkingDirs(params)
-}
-
-func auditMultipleWorkingDirs(params *Params) *Results {
-	projectDir, err := os.Getwd()
-	if err != nil {
-		return NewAuditResults().SetAuditError(errorutils.CheckError(err))
-=======
 func runScaScan(params *Params) (results *Results) {
 	results = NewAuditResults()
 	rootDir, err := os.Getwd()
 	if errorutils.CheckError(err) != nil {
 		return results.SetAuditError(err)
->>>>>>> 2129824c
 	}
 	for _, wd := range params.workingDirs {
 		if len(params.workingDirs) > 1 {
