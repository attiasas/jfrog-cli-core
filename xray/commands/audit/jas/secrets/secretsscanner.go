--- conflicted
+++ resolved
@@ -57,14 +57,10 @@
 	if err = ssm.createConfigFile(module); err != nil {
 		return
 	}
-<<<<<<< HEAD
-	workingDirRuns, err := jas.ReadJasScanRunsFromFile(scanner.ResultsFileName, wd, secretsDocsUrlSuffix)
-=======
 	if err = ssm.runAnalyzerManager(); err != nil {
 		return
 	}
-	workingDirRuns, err := jas.ReadJasScanRunsFromFile(ssm.scanner.ResultsFileName, module.SourceRoot)
->>>>>>> 02ff30b2
+	workingDirRuns, err := jas.ReadJasScanRunsFromFile(ssm.scanner.ResultsFileName, module.SourceRoot, secretsDocsUrlSuffix)
 	if err != nil {
 		return
 	}
