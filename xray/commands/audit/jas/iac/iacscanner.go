--- conflicted
+++ resolved
@@ -61,11 +61,7 @@
 	if err = iac.runAnalyzerManager(); err != nil {
 		return
 	}
-<<<<<<< HEAD
-	workingDirResults, err := jas.ReadJasScanRunsFromFile(scanner.ResultsFileName, wd, iacDocsUrlSuffix)
-=======
-	workingDirResults, err := jas.ReadJasScanRunsFromFile(iac.scanner.ResultsFileName, module.SourceRoot)
->>>>>>> 02ff30b2
+	workingDirResults, err := jas.ReadJasScanRunsFromFile(iac.scanner.ResultsFileName, module.SourceRoot, iacDocsUrlSuffix)
 	if err != nil {
 		return
 	}
