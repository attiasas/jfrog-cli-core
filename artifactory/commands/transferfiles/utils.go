package transferfiles

import (
	"context"
	"encoding/json"
	"io/ioutil"
	"strconv"
	"sync"
	"time"

	"github.com/jfrog/gofrog/datastructures"
	"github.com/jfrog/jfrog-client-go/artifactory"
	"github.com/jfrog/jfrog-client-go/artifactory/services"
	clientUtils "github.com/jfrog/jfrog-client-go/utils"

	"github.com/jfrog/gofrog/parallel"
	"github.com/jfrog/jfrog-cli-core/v2/artifactory/utils"
	"github.com/jfrog/jfrog-cli-core/v2/utils/config"
	serviceUtils "github.com/jfrog/jfrog-client-go/artifactory/services/utils"
	"github.com/jfrog/jfrog-client-go/utils/errorutils"
	"github.com/jfrog/jfrog-client-go/utils/log"
)

const (
	waitTimeBetweenChunkStatusSeconds            = 3
	waitTimeBetweenThreadsUpdateSeconds          = 20
	assumeProducerConsumerDoneWhenIdleForSeconds = 15
	DefaultAqlPaginationLimit                    = 10000
	maxBuildInfoRepoThreads                      = 8
)

var AqlPaginationLimit = DefaultAqlPaginationLimit
var curThreads int

type InterruptionErr struct{}

func (m *InterruptionErr) Error() string {
	return "Files transfer was interrupted by user"
}

func createTransferServiceManager(ctx context.Context, serverDetails *config.ServerDetails) (artifactory.ArtifactoryServicesManager, error) {
	return utils.CreateServiceManagerWithContext(ctx, serverDetails, false, 0, retries, retriesWaitMilliSecs)
}

func createSrcRtUserPluginServiceManager(ctx context.Context, sourceRtDetails *config.ServerDetails) (*srcUserPluginService, error) {
	serviceManager, err := createTransferServiceManager(ctx, sourceRtDetails)
	if err != nil {
		return nil, err
	}
	return NewSrcUserPluginService(serviceManager.GetConfig().GetServiceDetails(), serviceManager.Client()), nil
}

func runAql(ctx context.Context, sourceRtDetails *config.ServerDetails, query string) (result *serviceUtils.AqlSearchResult, err error) {
	serviceManager, err := createTransferServiceManager(ctx, sourceRtDetails)
	if err != nil {
		return nil, err
	}
	reader, err := serviceManager.Aql(query)
	if err != nil {
		return nil, err
	}
	defer func() {
		if reader != nil {
			e := reader.Close()
			if err == nil {
				err = errorutils.CheckError(e)
			}
		}
	}()

	respBody, err := ioutil.ReadAll(reader)
	if err != nil {
		return nil, errorutils.CheckError(err)
	}

	result = &serviceUtils.AqlSearchResult{}
	err = json.Unmarshal(respBody, result)
	return result, errorutils.CheckError(err)
}

func createTargetAuth(targetRtDetails *config.ServerDetails) TargetAuth {
	targetAuth := TargetAuth{TargetArtifactoryUrl: targetRtDetails.ArtifactoryUrl,
		TargetToken: targetRtDetails.AccessToken}
	if targetAuth.TargetToken == "" {
		targetAuth.TargetUsername = targetRtDetails.User
		targetAuth.TargetPassword = targetRtDetails.Password
	}
	return targetAuth
}

// This variable holds the total number of upload chunk that were sent to the source Artifactory instance to process.
// Together with this mutex, they control the load on the user plugin and couple it to the local number of threads.
var curProcessedUploadChunks = 0
var processedUploadChunksMutex sync.Mutex

// This function polls on chunks of files that were uploaded during one of the phases.
// It does so by requesting the status of each chunk, by sending the uuid token that was returned when the chunk was uploaded.
// Number of chunks is limited by the number of threads.
// Whenever the status of a chunk was received and is DONE, its token is removed from the tokens batch, making room for a new chunk to be uploaded
// and a new token to be polled on.
func pollUploads(phaseBase *phaseBase, srcUpService *srcUserPluginService, uploadTokensChan chan string, doneChan chan bool, errorsChannelMng *ErrorsChannelMng) {
	curTokensBatch := UploadChunksStatusBody{}
	// awaitingStatusChunksSet is used to keep all the uploaded chunks tokens in order to request their upload status from the source.
	awaitingStatusChunksSet := datastructures.MakeSet[string]()
	// deletedChunksSet is used to notify the source that these chunks can be deleted from the source's status map.
	deletedChunksSet := datastructures.MakeSet[string]()
	curProcessedUploadChunks = 0
	var progressBar *TransferProgressMng
	var timeEstMng *timeEstimationManager
	if phaseBase != nil {
		progressBar = phaseBase.progressBar
		timeEstMng = phaseBase.timeEstMng
	}
	for {
		if ShouldStop(phaseBase, nil, errorsChannelMng) {
			return
		}
		time.Sleep(waitTimeBetweenChunkStatusSeconds * time.Second)
		// 'Working threads' are determined by how many upload chunks are currently being processed by the source Artifactory instance.
		if progressBar != nil {
			progressBar.SetRunningThreads(curProcessedUploadChunks)
		}

		// Each uploading thread receive a token from the source via the uploadTokensChan, so this go routine can poll on its status.
		fillTokensBatch(awaitingStatusChunksSet, uploadTokensChan)
		// When awaitingStatusChunksSet size is zero, it means that all the tokens are uploaded,
		// we received 'DONE' for all of them, and we notified the source that they can be deleted from the memory.
		if awaitingStatusChunksSet.Size() == 0 {
			if shouldStopPolling(doneChan) {
				return
			}
			continue
		}

		chunksStatus, err := sendSyncChunksRequest(curTokensBatch, awaitingStatusChunksSet, deletedChunksSet, srcUpService)
		if err != nil {
			continue
		}
		// Clear body for the next request
		curTokensBatch = UploadChunksStatusBody{}
		removeDeletedChunksFromSet(chunksStatus.DeletedChunks, deletedChunksSet)
		toStop := handleChunksStatuses(phaseBase, chunksStatus.ChunksStatus, progressBar, awaitingStatusChunksSet, deletedChunksSet, timeEstMng, errorsChannelMng)
		if toStop {
			return
		}
	}
}

// Send and handle.
func sendSyncChunksRequest(curTokensBatch UploadChunksStatusBody, awaitingStatusChunksSet *datastructures.Set[string], deletedChunksSet *datastructures.Set[string], srcUpService *srcUserPluginService) (UploadChunksStatusResponse, error) {
	curTokensBatch.AwaitingStatusChunks = awaitingStatusChunksSet.ToSlice()
	curTokensBatch.ChunksToDelete = deletedChunksSet.ToSlice()
	chunksStatus, err := srcUpService.syncChunks(curTokensBatch)
	if err != nil {
		log.Error("error returned when getting upload chunks statuses: " + err.Error())
	}
	return chunksStatus, err
}

func removeDeletedChunksFromSet(deletedChunks []string, deletedChunksSet *datastructures.Set[string]) {
	// deletedChunks is an array received from the source, confirming which chunks were deleted from the source side.
	// In deletedChunksSet, we keep only chunks for which we have yet to receive confirmation
	for _, deletedChunk := range deletedChunks {
		err := deletedChunksSet.Remove(deletedChunk)
		if err != nil {
			log.Error(err.Error())
			continue
		}
	}
}

func handleChunksStatuses(phase *phaseBase, chunksStatus []ChunkStatus, progressbar *TransferProgressMng,
	awaitingStatusChunksSet *datastructures.Set[string], deletedChunksSet *datastructures.Set[string],
	timeEstMng *timeEstimationManager, errorsChannelMng *ErrorsChannelMng) bool {
	initialWorkingThreads := curProcessedUploadChunks
	for _, chunk := range chunksStatus {
		if chunk.UuidToken == "" {
			log.Error("Unexpected empty uuid token in status")
			continue
		}
		switch chunk.Status {
		case InProgress:
			continue
		case Done:
			reduceCurProcessedChunks()
			log.Debug("Received status DONE for chunk '" + chunk.UuidToken + "'")
<<<<<<< HEAD
			if progressbar != nil && phase != nil && (phase.phaseId == FullTransferPhase || phase.phaseId == ErrorsPhase) {
				err := progressbar.IncrementPhaseBy(phase.phaseId, len(chunk.Files))
				if err != nil {
					log.Error("Progressbar unexpected error: " + err.Error())
					continue
				}
=======

			err := updateProgress(phase, progressbar, timeEstMng, chunk, initialWorkingThreads)
			if err != nil {
				log.Error("Unexpected error in progress update: " + err.Error())
				continue
>>>>>>> 0cc633ba
			}
			err = awaitingStatusChunksSet.Remove(chunk.UuidToken)
			if err != nil {
				log.Error(err.Error())
			}
			// Using the deletedChunksSet, we inform the source that the 'DONE' message has been received, and it no longer has to keep those chunks UUIDs.
			deletedChunksSet.Add(chunk.UuidToken)
			stopped := handleFilesOfCompletedChunk(chunk.Files, errorsChannelMng)
			// In case an error occurred while writing errors status's to the errors file - stop transferring.
			if stopped {
				return true
			}
		}
	}
	return false
}

func updateProgress(phase *phaseBase, progressbar *TransferProgressMng, timeEstMng *timeEstimationManager, chunk ChunkStatus, workingThreads int) error {
	if phase == nil {
		return nil
	}
	includedInTotalSize := false
	if phase.phaseId == FullTransferPhase {
		includedInTotalSize = true
		if progressbar != nil {
			err := progressbar.IncrementPhaseBy(phase.phaseId, len(chunk.Files))
			if err != nil {
				return err
			}
		}
	}
	if timeEstMng != nil {
		timeEstMng.addChunkStatus(chunk, workingThreads, includedInTotalSize)
	}
	return nil
}

// Checks whether the total number of upload chunks sent is lower than the number of threads, and if so, increments it.
// Returns true if the total number was indeed incremented.
func incrCurProcessedChunksWhenPossible() bool {
	processedUploadChunksMutex.Lock()
	defer processedUploadChunksMutex.Unlock()
	if curProcessedUploadChunks < GetThreads() {
		curProcessedUploadChunks++
		return true
	}
	return false
}

// Reduces the current total number of upload chunks processed. Called when an upload chunks doesn't require polling for status -
// if it's done processing, or an error occurred when sending it.
func reduceCurProcessedChunks() {
	processedUploadChunksMutex.Lock()
	defer processedUploadChunksMutex.Unlock()
	curProcessedUploadChunks--
}

func handleFilesOfCompletedChunk(chunkFiles []FileUploadStatusResponse, errorsChannelMng *ErrorsChannelMng) (stopped bool) {
	for _, file := range chunkFiles {
		switch file.Status {
		case Success:
		case SkippedMetadataFile:
			// Skipping metadata on purpose - no need to write error.
		case Fail, SkippedLargeProps:
			stopped = addErrorToChannel(errorsChannelMng, file)
			if stopped {
				return
			}
		}
	}
	return
}

// Uploads chunk when there is room in queue.
// This is a blocking method.
func uploadChunkWhenPossible(phaseBase *phaseBase, chunk UploadChunk, uploadTokensChan chan string, errorsChannelMng *ErrorsChannelMng) (stopped bool) {
	for {
		if ShouldStop(phaseBase, nil, errorsChannelMng) {
			return true
		}
		// If increment done, this go routine can proceed to upload the chunk. Otherwise, sleep and try again.
		isIncr := incrCurProcessedChunksWhenPossible()
		if !isIncr {
			time.Sleep(waitTimeBetweenChunkStatusSeconds * time.Second)
			continue
		}
		err := uploadChunkAndAddToken(phaseBase.srcUpService, chunk, uploadTokensChan)
		if err != nil {
			// Chunk not uploaded due to error. Reduce processed chunks count and send all chunk content to error channel, so that the files could be uploaded on next run.
			reduceCurProcessedChunks()
			return sendAllChunkToErrorChannel(chunk, errorsChannelMng, err)
		}
		return ShouldStop(phaseBase, nil, errorsChannelMng)
	}
}

func sendAllChunkToErrorChannel(chunk UploadChunk, errorsChannelMng *ErrorsChannelMng, err error) (stopped bool) {
	for _, file := range chunk.UploadCandidates {
		err := FileUploadStatusResponse{
			FileRepresentation: file,
			Reason:             err.Error(),
		}
		// In case an error occurred while handling errors files - stop transferring.
		stopped = addErrorToChannel(errorsChannelMng, err)
		if stopped {
			return
		}
	}
	return
}

// Sends an upload chunk to the source Artifactory instance, to be handled asynchronously by the data-transfer plugin.
// An uuid token is returned in order to poll on it for status.
// This function sends the token to the uploadTokensChan for the pollUploads function to read and poll on.
func uploadChunkAndAddToken(sup *srcUserPluginService, chunk UploadChunk, uploadTokensChan chan string) error {
	uuidToken, err := sup.uploadChunk(chunk)
	if err != nil {
		return err
	}

	// Add token to polling.
	log.Debug("Chunk sent. Adding chunk token '" + uuidToken + "' to poll on for status.")
	uploadTokensChan <- uuidToken
	return nil
}

func GetThreads() int {
	return curThreads
}

// Periodically reads settings file and updates the number of threads.
// Number of threads in the settings files is expected to change by running a separate command.
// The new number of threads should be almost immediately (checked every waitTimeBetweenThreadsUpdateSeconds) reflected on
// the CLI side (by updating the producer consumer if used and the local variable) and as a result reflected on the Artifactory User Plugin side.
func periodicallyUpdateThreads(producerConsumer parallel.Runner, doneChan chan bool, buildInfoRepo bool) {
	for {
		time.Sleep(waitTimeBetweenThreadsUpdateSeconds * time.Second)
		if shouldStopPolling(doneChan) {
			return
		}
		err := updateThreads(producerConsumer, buildInfoRepo)
		if err != nil {
			log.Error(err)
		}
	}
}

func updateThreads(producerConsumer parallel.Runner, buildInfoRepo bool) error {
	settings, err := utils.LoadTransferSettings()
	if err != nil || settings == nil {
		return err
	}
	calculatedNumberOfThreads := settings.CalcNumberOfThreads(buildInfoRepo)
	if curThreads != calculatedNumberOfThreads {
		curThreads = calculatedNumberOfThreads
		if producerConsumer != nil {
			producerConsumer.SetMaxParallel(calculatedNumberOfThreads)
		}
		log.Info("Number of threads have been updated to " + strconv.Itoa(curThreads))
	}
	return nil
}

func shouldStopPolling(doneChan chan bool) bool {
	select {
	case done := <-doneChan:
		return done
	default:
	}
	return false
}

func uploadChunkWhenPossibleHandler(phaseBase *phaseBase, chunk UploadChunk, uploadTokensChan chan string, errorsChannelMng *ErrorsChannelMng) parallel.TaskFunc {
	return func(threadId int) error {
		logMsgPrefix := clientUtils.GetLogMsgPrefix(threadId, false)
		log.Debug(logMsgPrefix + "Handling chunk upload")
		shouldStop := uploadChunkWhenPossible(phaseBase, chunk, uploadTokensChan, errorsChannelMng)
		if shouldStop {
			// The specific error that triggered the stop is already in the errors channel
			return errorutils.CheckErrorf("%sstopped.", logMsgPrefix)
		}
		return nil
	}
}

// Collects files in chunks of size uploadChunkSize and sends them to be uploaded whenever possible (the amount of chunks uploaded is limited by the number of threads).
// An uuid token is returned after the chunk is sent and is being polled on for status.
func uploadByChunks(files []FileRepresentation, uploadTokensChan chan string, base phaseBase, delayHelper delayUploadHelper, errorsChannelMng *ErrorsChannelMng, pcWrapper *producerConsumerWrapper) (shouldStop bool, err error) {
	curUploadChunk := UploadChunk{
		TargetAuth:                createTargetAuth(base.targetRtDetails),
		CheckExistenceInFilestore: base.checkExistenceInFilestore,
	}

	for _, item := range files {
		file := FileRepresentation{Repo: item.Repo, Path: item.Path, Name: item.Name}
		var delayed bool
		delayed, shouldStop = delayHelper.delayUploadIfNecessary(base, file)
		if shouldStop {
			return
		}
		if delayed {
			continue
		}
		curUploadChunk.appendUploadCandidateIfNeeded(file, base.buildInfoRepo)
		if len(curUploadChunk.UploadCandidates) == uploadChunkSize {
			_, err = pcWrapper.chunkUploaderProducerConsumer.AddTaskWithError(uploadChunkWhenPossibleHandler(&base, curUploadChunk, uploadTokensChan, errorsChannelMng), pcWrapper.errorsQueue.AddError)
			if err != nil {
				return
			}
			// Empty the uploaded chunk.
			curUploadChunk.UploadCandidates = []FileRepresentation{}
		}
	}
	// Chunk didn't reach full size. Upload the remaining files.
	if len(curUploadChunk.UploadCandidates) > 0 {
		_, err = pcWrapper.chunkUploaderProducerConsumer.AddTaskWithError(uploadChunkWhenPossibleHandler(&base, curUploadChunk, uploadTokensChan, errorsChannelMng), pcWrapper.errorsQueue.AddError)
		if err != nil {
			return
		}
	}
	return
}

// Add a new error to the common error channel.
// In case an error occurs when creating the upload errors files, we would like to stop the transfer right away and stop adding elements to the channel.
func addErrorToChannel(errorsChannelMng *ErrorsChannelMng, file FileUploadStatusResponse) (stopped bool) {
	if errorsChannelMng.add(file) {
		log.Debug("Stop transferring data - error occurred while handling transfer's errors files.")
		return true
	}
	return false
}

// ShouldStop Stop transferring if one of the following happened:
// * Error occurred while handling errors (for example - not enough space in file system)
// * Error occurred during delayed artifacts handling
// * User interrupted the process (ctrl+c)
func ShouldStop(phase *phaseBase, delayHelper *delayUploadHelper, errorsChannelMng *ErrorsChannelMng) bool {
	if phase != nil && phase.ShouldStop() {
		log.Debug("Stop transferring data - Interrupted.")
		return true
	}
	if delayHelper != nil && delayHelper.delayedArtifactsChannelMng.shouldStop() {
		log.Debug("Stop transferring data - error occurred while handling transfer's delayed artifacts files.")
		return true
	}
	if errorsChannelMng != nil && errorsChannelMng.shouldStop() {
		log.Debug("Stop transferring data - error occurred while handling transfer's errors.")
		return true
	}
	return false
}

func getRunningNodes(ctx context.Context, sourceRtDetails *config.ServerDetails) ([]string, error) {
	serviceManager, err := createTransferServiceManager(ctx, sourceRtDetails)
	if err != nil {
		return nil, err
	}
	return serviceManager.GetRunningNodes()
}

func stopTransferInArtifactoryNodes(srcUpService *srcUserPluginService, runningNodes []string) {
	remainingNodesToStop := make(map[string]string)
	for _, s := range runningNodes {
		remainingNodesToStop[s] = s
	}
	log.Debug("Running Artifactory nodes to stop transfer on:", remainingNodesToStop)
	// Send a stop command up to 5 times the number of Artifactory nodes, to make sure we reach out to all nodes
	for i := 0; i < len(runningNodes)*5; i++ {
		if len(remainingNodesToStop) == 0 {
			log.Debug("Transfer on all Artifactory nodes stopped successfully")
			return
		}
		nodeId, err := srcUpService.stop()
		if err != nil {
			log.Error(err)
		} else {
			log.Debug("Node " + nodeId + " stopped")
			delete(remainingNodesToStop, nodeId)
		}
	}
}

// getMaxUniqueSnapshots gets the local repository's setting of max unique snapshots (Maven, Gradle, NuGet, Ivy and SBT)
// or max unique tags (Docker).
// For repositories of other package types or if an error is thrown, this function returns -1.
func getMaxUniqueSnapshots(ctx context.Context, rtDetails *config.ServerDetails, repoSummary *serviceUtils.RepositorySummary) (maxUniqueSnapshots int, err error) {
	maxUniqueSnapshots = -1
	serviceManager, err := createTransferServiceManager(ctx, rtDetails)
	if err != nil {
		return
	}
	switch repoSummary.PackageType {
	case maven:
		mavenLocalRepoParams := services.MavenLocalRepositoryParams{}
		err = serviceManager.GetRepository(repoSummary.RepoKey, &mavenLocalRepoParams)
		if err != nil {
			return
		}
		maxUniqueSnapshots = *mavenLocalRepoParams.MaxUniqueSnapshots
	case gradle:
		gradleLocalRepoParams := services.GradleLocalRepositoryParams{}
		err = serviceManager.GetRepository(repoSummary.RepoKey, &gradleLocalRepoParams)
		if err != nil {
			return
		}
		maxUniqueSnapshots = *gradleLocalRepoParams.MaxUniqueSnapshots
	case nuget:
		nugetLocalRepoParams := services.NugetLocalRepositoryParams{}
		err = serviceManager.GetRepository(repoSummary.RepoKey, &nugetLocalRepoParams)
		if err != nil {
			return
		}
		maxUniqueSnapshots = *nugetLocalRepoParams.MaxUniqueSnapshots
	case ivy:
		ivyLocalRepoParams := services.IvyLocalRepositoryParams{}
		err = serviceManager.GetRepository(repoSummary.RepoKey, &ivyLocalRepoParams)
		if err != nil {
			return
		}
		maxUniqueSnapshots = *ivyLocalRepoParams.MaxUniqueSnapshots
	case sbt:
		sbtLocalRepoParams := services.SbtLocalRepositoryParams{}
		err = serviceManager.GetRepository(repoSummary.RepoKey, &sbtLocalRepoParams)
		if err != nil {
			return
		}
		maxUniqueSnapshots = *sbtLocalRepoParams.MaxUniqueSnapshots
	case docker:
		dockerLocalRepoParams := services.DockerLocalRepositoryParams{}
		err = serviceManager.GetRepository(repoSummary.RepoKey, &dockerLocalRepoParams)
		if err != nil {
			return
		}
		maxUniqueSnapshots = *dockerLocalRepoParams.MaxUniqueTags
	}
	return
}

// updateMaxUniqueSnapshots updates the local repository's setting of max unique snapshots (Maven, Gradle, NuGet, Ivy and SBT)
// or max unique tags (Docker).
// For repositories of other package types, this function does nothing.
func updateMaxUniqueSnapshots(ctx context.Context, rtDetails *config.ServerDetails, repoSummary *serviceUtils.RepositorySummary, newMaxUniqueSnapshots int) error {
	serviceManager, err := createTransferServiceManager(ctx, rtDetails)
	if err != nil {
		return err
	}
	switch repoSummary.PackageType {
	case maven:
		mavenLocalRepoParams := services.MavenLocalRepositoryParams{}
		mavenLocalRepoParams.Key = repoSummary.RepoKey
		mavenLocalRepoParams.MaxUniqueSnapshots = &newMaxUniqueSnapshots
		err = serviceManager.UpdateLocalRepository().Maven(mavenLocalRepoParams)
		if err != nil {
			return err
		}
	case gradle:
		gradleLocalRepoParams := services.GradleLocalRepositoryParams{}
		gradleLocalRepoParams.Key = repoSummary.RepoKey
		gradleLocalRepoParams.MaxUniqueSnapshots = &newMaxUniqueSnapshots
		err = serviceManager.UpdateLocalRepository().Gradle(gradleLocalRepoParams)
		if err != nil {
			return err
		}
	case nuget:
		nugetLocalRepoParams := services.NugetLocalRepositoryParams{}
		nugetLocalRepoParams.Key = repoSummary.RepoKey
		nugetLocalRepoParams.MaxUniqueSnapshots = &newMaxUniqueSnapshots
		err = serviceManager.UpdateLocalRepository().Nuget(nugetLocalRepoParams)
		if err != nil {
			return err
		}
	case ivy:
		ivyLocalRepoParams := services.IvyLocalRepositoryParams{}
		ivyLocalRepoParams.Key = repoSummary.RepoKey
		ivyLocalRepoParams.MaxUniqueSnapshots = &newMaxUniqueSnapshots
		err = serviceManager.UpdateLocalRepository().Ivy(ivyLocalRepoParams)
		if err != nil {
			return err
		}
	case sbt:
		sbtLocalRepoParams := services.SbtLocalRepositoryParams{}
		sbtLocalRepoParams.Key = repoSummary.RepoKey
		sbtLocalRepoParams.MaxUniqueSnapshots = &newMaxUniqueSnapshots
		err = serviceManager.UpdateLocalRepository().Sbt(sbtLocalRepoParams)
		if err != nil {
			return err
		}
	case docker:
		dockerLocalRepoParams := services.DockerLocalRepositoryParams{}
		dockerLocalRepoParams.Key = repoSummary.RepoKey
		dockerLocalRepoParams.MaxUniqueTags = &newMaxUniqueSnapshots
		err = serviceManager.UpdateLocalRepository().Docker(dockerLocalRepoParams)
		if err != nil {
			return err
		}
	}
	return nil
}

func stopTransferInArtifactory(ctx context.Context, serverDetails *config.ServerDetails, srcUpService *srcUserPluginService) error {
	runningNodes, err := getRunningNodes(ctx, serverDetails)
	if err != nil {
		return err
	} else {
		stopTransferInArtifactoryNodes(srcUpService, runningNodes)
	}
	return nil
}<|MERGE_RESOLUTION|>--- conflicted
+++ resolved
@@ -184,20 +184,11 @@
 		case Done:
 			reduceCurProcessedChunks()
 			log.Debug("Received status DONE for chunk '" + chunk.UuidToken + "'")
-<<<<<<< HEAD
-			if progressbar != nil && phase != nil && (phase.phaseId == FullTransferPhase || phase.phaseId == ErrorsPhase) {
-				err := progressbar.IncrementPhaseBy(phase.phaseId, len(chunk.Files))
-				if err != nil {
-					log.Error("Progressbar unexpected error: " + err.Error())
-					continue
-				}
-=======
 
 			err := updateProgress(phase, progressbar, timeEstMng, chunk, initialWorkingThreads)
 			if err != nil {
 				log.Error("Unexpected error in progress update: " + err.Error())
 				continue
->>>>>>> 0cc633ba
 			}
 			err = awaitingStatusChunksSet.Remove(chunk.UuidToken)
 			if err != nil {
@@ -220,7 +211,7 @@
 		return nil
 	}
 	includedInTotalSize := false
-	if phase.phaseId == FullTransferPhase {
+	if phase.phaseId == FullTransferPhase || phase.phaseId == ErrorsPhase {
 		includedInTotalSize = true
 		if progressbar != nil {
 			err := progressbar.IncrementPhaseBy(phase.phaseId, len(chunk.Files))
