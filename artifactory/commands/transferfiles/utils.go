--- conflicted
+++ resolved
@@ -282,13 +282,8 @@
 			delete(chunksLifeCycleManager.nodeToChunksMap[nodeId(chunksStatus.NodeId)], chunkId(chunk.UuidToken))
 			chunksLifeCycleManager.totalChunks--
 			// Using the deletedChunksSet, we inform the source that the 'DONE' message has been received, and it no longer has to keep those chunks UUIDs.
-<<<<<<< HEAD
-			deletedChunksSet.Add(chunk.UuidToken)
+			chunksLifeCycleManager.deletedChunksSet.Add(chunkId(chunk.UuidToken))
 			stopped := handleFilesOfCompletedChunk(chunk.Files, errorsChannelMng, phase)
-=======
-			chunksLifeCycleManager.deletedChunksSet.Add(chunkId(chunk.UuidToken))
-			stopped := handleFilesOfCompletedChunk(chunk.Files, errorsChannelMng)
->>>>>>> 6fc17119
 			// In case an error occurred while writing errors status's to the errors file - stop transferring.
 			if stopped {
 				return true
@@ -342,13 +337,13 @@
 	for _, file := range chunkFiles {
 		switch file.Status {
 		case Success:
-			if phase.phaseId == ErrorsPhase {
+			if phase != nil && phase.phaseId == ErrorsPhase {
 				phase.progressBar.changeNumberOfFailuresBy(-1)
 			}
 		case SkippedMetadataFile:
 			// Skipping metadata on purpose - no need to write error.
 		case Fail, SkippedLargeProps:
-			if phase.phaseId != ErrorsPhase {
+			if phase != nil && phase.phaseId != ErrorsPhase {
 				phase.progressBar.changeNumberOfFailuresBy(1)
 			}
 			stopped = addErrorToChannel(errorsChannelMng, file)
@@ -377,7 +372,6 @@
 		if err != nil {
 			// Chunk not uploaded due to error. Reduce processed chunks count and send all chunk content to error channel, so that the files could be uploaded on next run.
 			reduceCurProcessedChunks()
-			phaseBase.progressBar.changeNumberOfFailuresBy(len(chunk.UploadCandidates))
 			return sendAllChunkToErrorChannel(chunk, errorsChannelMng, err)
 		}
 		return ShouldStop(phaseBase, nil, errorsChannelMng)
