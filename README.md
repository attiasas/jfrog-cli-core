--- conflicted
+++ resolved
@@ -36,15 +36,10 @@
 ````
 Go will download and build the project on your machine. Once complete, you will find the JFrog CLI executable under your `$GOPATH/bin` directory.
 
-<<<<<<< HEAD
-## Tests
-### Integration tests
-To execute integration tests, run the following commands:
-=======
+# Tests
 ## Running Integration tests
 ### Artifactory Integration tests
 To run Artifactory integration tests execute the following command: 
->>>>>>> 276d7ad8
 ````
 go test -v github.com/jfrogdev/jfrog-cli-go/jfrog -test.artifactory=true -test.bintray=false
 ````
@@ -57,29 +52,10 @@
 | `-rt.password` | [Default: password] Artifactory password. |
 | `-rt.apikey` | [Optional] Artifactory API key. |
 
+* Artifactory url: http://localhost:8081/artifatory
+* User: admin
+* Password: password
 
-<<<<<<< HEAD
-These settings can be customized using the *-rt.url*, *-rt.user*, *-rt.password* and *-rt.apikey* flags while executing the go test command.<br/>
-For example:
-````
-$ go test -v github.com/jfrogdev/jfrog-cli-go/jfrog -rt.url=http://yourArtifactoryUrl/artifactory --rt.user=user --rt.password=password --rt.apikey=apikey
-````
-* Adding the *--rt.apikey* flag triggers specific tests for the API Key functionality, in addition to other tests which use user and password.
-* Running the tests will create two repositories: jfrog-cli-tests-repo and jfrog-cli-tests-repo1.<br/>
-  Once the tests are completed, the content of these repositories will be deleted.
-### Unit tests
-To execute all the JFrog CLI unit tests run the following command:
-#### Windows
-````
-jfrogdev\jfrog-cli-go> for /f "" %G in ('go list ./... ^| find /i /v "/vendor/" ^| find /i /v "jfrog-cli-go/jfrog"') do @go test %G
-````
-
-#### Unix
-```
-jfrogdev/jfrog-cli-go$ go test $(go list ./... | grep -v vendor | grep -v jfrog-cli-go/jfrog)
-```
-# Using JFrog CLI with Artifactory, Bintray and Mission Control
-=======
 * Running the tests will create two repositories: `jfrog-cli-tests-repo` and `jfrog-cli-tests-repo1`.<br/>
   Once the tests are completed, the content of these repositories will be deleted.
 
@@ -100,11 +76,22 @@
 * Running the tests will create a repository `jfrog-cli-tests-repo1` in bintray.<br/>
   Once the tests are completed, the repository will be deleted.
 
+### Unit tests
+To execute all the JFrog CLI unit tests run the following command:
+#### Windows
+````
+jfrogdev\jfrog-cli-go> for /f "" %G in ('go list ./... ^| find /i /v "/vendor/" ^| find /i /v "jfrog-cli-go/jfrog"') do @go test %G
+````
+
+#### Unix
+```
+jfrogdev/jfrog-cli-go$ go test $(go list ./... | grep -v vendor | grep -v jfrog-cli-go/jfrog)
+```
+
 # Pull Requests
 We welcome pull requests.
 
 # Using JFrog CLI
->>>>>>> 276d7ad8
 JFrog CLI can be used for a variety of functions with Artifactory, Bintray, Xray and Mission Control,
 and has a dedicated set of commands for each product.
 To learn how to use JFrog CLI, please visit the [JFrog CLI User Guide](https://www.jfrog.com/confluence/display/CLI/Welcome+to+JFrog+CLI).
