name: "Static Analysis"
on: [ "push", "pull_request" ]
jobs:
  Static-Check:
    runs-on: ubuntu-latest
    steps:
      - name: Checkout Source
        uses: actions/checkout@v3

      - name: Install Go
        uses: actions/setup-go@v3
        with:
          go-version: 1.20.x
<<<<<<< HEAD
=======

>>>>>>> 57a7c04a
      - name: Static Code Analysis
        uses: dominikh/staticcheck-action@v1
        with:
          install-go: false

  Go-Sec:
    runs-on: ubuntu-latest
    steps:
      - name: Checkout Source
        uses: actions/checkout@v3

      - name: Install Go
        uses: actions/setup-go@v3
        with:
          go-version: 1.20.x
<<<<<<< HEAD
      - name: Install gosec
        run: curl -sfL https://raw.githubusercontent.com/securego/gosec/master/install.sh | sh -s -- -b $(go env GOPATH)/bin
      - name: Run gosec
        run: gosec -exclude=G204,G301,G302,G304,G306 -tests -exclude-dir=\.*test\.* ./...
=======

      - name: Run Gosec Security Scanner
        uses: securego/gosec@master
        with:
          args: -exclude G204,G301,G302,G304,G306 -tests -exclude-dir \.*test\.* ./...
>>>>>>> 57a7c04a
<|MERGE_RESOLUTION|>--- conflicted
+++ resolved
@@ -11,10 +11,7 @@
         uses: actions/setup-go@v3
         with:
           go-version: 1.20.x
-<<<<<<< HEAD
-=======
 
->>>>>>> 57a7c04a
       - name: Static Code Analysis
         uses: dominikh/staticcheck-action@v1
         with:
@@ -30,15 +27,8 @@
         uses: actions/setup-go@v3
         with:
           go-version: 1.20.x
-<<<<<<< HEAD
-      - name: Install gosec
-        run: curl -sfL https://raw.githubusercontent.com/securego/gosec/master/install.sh | sh -s -- -b $(go env GOPATH)/bin
-      - name: Run gosec
-        run: gosec -exclude=G204,G301,G302,G304,G306 -tests -exclude-dir=\.*test\.* ./...
-=======
 
       - name: Run Gosec Security Scanner
         uses: securego/gosec@master
         with:
-          args: -exclude G204,G301,G302,G304,G306 -tests -exclude-dir \.*test\.* ./...
->>>>>>> 57a7c04a
+          args: -exclude G204,G301,G302,G304,G306 -tests -exclude-dir \.*test\.* ./...